--- conflicted
+++ resolved
@@ -38,12 +38,8 @@
 
         QWebEngineView.__init__(self)
 
-<<<<<<< HEAD
         self.logger = logger if logger else setup_logger()
         self.logger.debug("WebEngineView initialized.")
-=======
-        self.logger = setup_logger()
->>>>>>> b9d6b119
 
     @Slot(int)
     def plot_experiment(self, experiment_id: int) -> str:
@@ -59,10 +55,9 @@
         Could pass the experiment ID as a parameter to the web app.
         https://doc.qt.io/qtforpython/PySide6/QtCore/Slot.html
         """
-<<<<<<< HEAD
+        
         self.logger.debug("WebEngineView starting..")
-=======
->>>>>>> b9d6b119
+
         if experiment_id is None:
             self.logger.error("experiment_id is None. Invalid value.")
 
